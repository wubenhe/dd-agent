# stdlib
import os
import re
import requests
import time
import socket
import urllib2
from collections import defaultdict, Counter, deque

# project
from checks import AgentCheck
from config import _is_affirmative
from utils.dockerutil import DockerUtil, MountException
from utils.kubeutil import get_kube_labels
from utils.platform import Platform


EVENT_TYPE = 'docker'
SERVICE_CHECK_NAME = 'docker.service_up'
SIZE_REFRESH_RATE = 5  # Collect container sizes every 5 iterations of the check
MAX_CGROUP_LISTING_RETRIES = 3
CONTAINER_ID_RE = re.compile('[0-9a-f]{64}')
POD_NAME_LABEL = "io.kubernetes.pod.name"

GAUGE = AgentCheck.gauge
RATE = AgentCheck.rate
HISTORATE = AgentCheck.generate_historate_func(["container_name"])
HISTO = AgentCheck.generate_histogram_func(["container_name"])
FUNC_MAP = {
    GAUGE: {True: HISTO, False: GAUGE},
    RATE: {True: HISTORATE, False: RATE}
}

CGROUP_METRICS = [
    {
        "cgroup": "memory",
        "file": "memory.stat",
        "metrics": {
            "cache": ("docker.mem.cache", GAUGE),
            "rss": ("docker.mem.rss", GAUGE),
            "swap": ("docker.mem.swap", GAUGE),
        },
        "to_compute": {
            # We only get these metrics if they are properly set, i.e. they are a "reasonable" value
            "docker.mem.limit": (["hierarchical_memory_limit"], lambda x: float(x) if float(x) < 2 ** 60 else None, GAUGE),
            "docker.mem.sw_limit": (["hierarchical_memsw_limit"], lambda x: float(x) if float(x) < 2 ** 60 else None, GAUGE),
            "docker.mem.in_use": (["rss", "hierarchical_memory_limit"], lambda x,y: float(x)/float(y) if float(y) < 2 ** 60 else None, GAUGE),
            "docker.mem.sw_in_use": (["swap", "rss", "hierarchical_memsw_limit"], lambda x,y,z: float(x + y)/float(z) if float(z) < 2 ** 60 else None, GAUGE)

        }
    },
    {
        "cgroup": "cpuacct",
        "file": "cpuacct.stat",
        "metrics": {
            "user": ("docker.cpu.user", RATE),
            "system": ("docker.cpu.system", RATE),
        },
    },
    {
        "cgroup": "blkio",
        "file": 'blkio.throttle.io_service_bytes',
        "metrics": {
            "io_read": ("docker.io.read_bytes", RATE),
            "io_write": ("docker.io.write_bytes", RATE),
        },
    },
]

DEFAULT_CONTAINER_TAGS = [
    "docker_image",
    "image_name",
    "image_tag",
]

DEFAULT_PERFORMANCE_TAGS = [
    "container_name",
    "docker_image",
    "image_name",
    "image_tag",
]

DEFAULT_IMAGE_TAGS = [
    'image_name',
    'image_tag'
]


TAG_EXTRACTORS = {
    "docker_image": lambda c: [c["Image"]],
    "image_name": lambda c: DockerUtil.image_tag_extractor(c, 0),
    "image_tag": lambda c: DockerUtil.image_tag_extractor(c, 1),
    "container_command": lambda c: [c["Command"]],
    "container_name": DockerUtil.container_name_extractor,
}

CONTAINER = "container"
PERFORMANCE = "performance"
FILTERED = "filtered"
IMAGE = "image"





def get_filters(include, exclude):
    # The reasoning is to check exclude first, so we can skip if there is no exclude
    if not exclude:
        return

    filtered_tag_names = []
    exclude_patterns = []
    include_patterns = []

    # Compile regex
    for rule in exclude:
        exclude_patterns.append(re.compile(rule))
        filtered_tag_names.append(rule.split(':')[0])
    for rule in include:
        include_patterns.append(re.compile(rule))
        filtered_tag_names.append(rule.split(':')[0])

    return set(exclude_patterns), set(include_patterns), set(filtered_tag_names)


class DockerDaemon(AgentCheck):
    """Collect metrics and events from Docker API and cgroups."""

    def __init__(self, name, init_config, agentConfig, instances=None):
        if instances is not None and len(instances) > 1:
            raise Exception("Docker check only supports one configured instance.")
        AgentCheck.__init__(self, name, init_config,
                            agentConfig, instances=instances)

        self.init_success = False
        self.init()
        self._service_discovery = all([
            agentConfig.get('service_discovery'),
            agentConfig.get('service_discovery_backend') == 'docker'
        ])

    def is_k8s(self):
        return self.is_check_enabled("kubernetes")

    def init(self):
        try:
            instance = self.instances[0]

            # We configure the check with the right cgroup settings for this host
            # Just needs to be done once
            self.docker_util = DockerUtil()
            self._mountpoints = self.docker_util.get_mountpoints(CGROUP_METRICS)
            self.cgroup_listing_retries = 0
            self._latest_size_query = 0
            self._filtered_containers = set()
            self._disable_net_metrics = False

            # At first run we'll just collect the events from the latest 60 secs
            self._last_event_collection_ts = int(time.time()) - 60

            # Set tagging options
            self.custom_tags = instance.get("tags", [])
            self.collect_labels_as_tags = instance.get("collect_labels_as_tags", [])
            self.kube_labels = {}

            self.use_histogram = _is_affirmative(instance.get('use_histogram', False))
            performance_tags = instance.get("performance_tags", DEFAULT_PERFORMANCE_TAGS)

            self.tag_names = {
                CONTAINER: instance.get("container_tags", DEFAULT_CONTAINER_TAGS),
                PERFORMANCE: performance_tags,
                IMAGE: instance.get('image_tags', DEFAULT_IMAGE_TAGS)

            }

            # Set filtering settings
            if not instance.get("exclude"):
                self._filtering_enabled = False
                if instance.get("include"):
                    self.log.warning("You must specify an exclude section to enable filtering")
            else:
                self._filtering_enabled = True
                include = instance.get("include", [])
                exclude = instance.get("exclude", [])
                self._exclude_patterns, self._include_patterns, _filtered_tag_names = get_filters(include, exclude)
                self.tag_names[FILTERED] = _filtered_tag_names


            # Other options
            self.collect_image_stats = _is_affirmative(instance.get('collect_images_stats', False))
            self.collect_container_size = _is_affirmative(instance.get('collect_container_size', False))
            self.collect_events = _is_affirmative(instance.get('collect_events', True))
            self.collect_image_size = _is_affirmative(instance.get('collect_image_size', False))
            self.collect_ecs_tags = _is_affirmative(instance.get('ecs_tags', True)) and Platform.is_ecs_instance()

            self.ecs_tags = {}

        except Exception, e:
            self.log.critical(e)
            self.warning("Initialization failed. Will retry at next iteration")
        else:
            self.init_success = True

    def check(self, instance):
        """Run the Docker check for one instance."""
        if not self.init_success:
            # Initialization can fail if cgroups are not ready. So we retry if needed
            # https://github.com/DataDog/dd-agent/issues/1896
            self.init()
            if not self.init_success:
                # Initialization failed, will try later
                return

        # Report image metrics
        if self.collect_image_stats:
            self._count_and_weigh_images()

        if self.collect_ecs_tags:
            self.refresh_ecs_tags()

        if self.is_k8s():
            try:
                self.kube_labels = get_kube_labels()
            except Exception as e:
                self.log.warning('Could not retrieve kubernetes labels: %s' % str(e))
                self.kube_labels = {}

        # Get the list of containers and the index of their names
        containers_by_id = self._get_and_count_containers()
        containers_by_id = self._crawl_container_pids(containers_by_id)

        # Report performance container metrics (cpu, mem, net, io)
        self._report_performance_metrics(containers_by_id)

        if self.collect_container_size:
            self._report_container_size(containers_by_id)

        # Send events from Docker API
        if self.collect_events or self._service_discovery:
            self._process_events(containers_by_id)

    def _count_and_weigh_images(self):
        try:
            tags = self._get_tags()
            active_images = self.client.images(all=False)
            active_images_len = len(active_images)
            all_images_len = len(self.client.images(quiet=True, all=True))
            self.gauge("docker.images.available", active_images_len, tags=tags)
            self.gauge("docker.images.intermediate", (all_images_len - active_images_len), tags=tags)

            if self.collect_image_size:
                self._report_image_size(active_images)

        except Exception, e:
            # It's not an important metric, keep going if it fails
            self.warning("Failed to count Docker images. Exception: {0}".format(e))

    def _get_and_count_containers(self):
        """List all the containers from the API, filter and count them."""

        # Querying the size of containers is slow, we don't do it at each run
        must_query_size = self.collect_container_size and self._latest_size_query == 0
        self._latest_size_query = (self._latest_size_query + 1) % SIZE_REFRESH_RATE

        running_containers_count = Counter()
        all_containers_count = Counter()

        try:
            containers = self.client.containers(all=True, size=must_query_size)
        except Exception, e:
            message = "Unable to list Docker containers: {0}".format(e)
            self.service_check(SERVICE_CHECK_NAME, AgentCheck.CRITICAL,
                               message=message)
            raise Exception(message)

        else:
            self.service_check(SERVICE_CHECK_NAME, AgentCheck.OK)

        # Filter containers according to the exclude/include rules
        self._filter_containers(containers)

        containers_by_id = {}

        for container in containers:
            container_name = DockerUtil.container_name_extractor(container)[0]

            container_status_tags = self._get_tags(container, CONTAINER)

            all_containers_count[tuple(sorted(container_status_tags))] += 1
            if self._is_container_running(container):
                running_containers_count[tuple(sorted(container_status_tags))] += 1

            # Check if the container is included/excluded via its tags
            if self._is_container_excluded(container):
                self.log.debug("Container {0} is excluded".format(container_name))
                continue

            containers_by_id[container['Id']] = container

        for tags, count in running_containers_count.iteritems():
            self.gauge("docker.containers.running", count, tags=list(tags))

        for tags, count in all_containers_count.iteritems():
            stopped_count = count - running_containers_count[tags]
            self.gauge("docker.containers.stopped", stopped_count, tags=list(tags))

        return containers_by_id

    def _is_container_running(self, container):
        """Tell if a container is running, according to its status.

        There is no "nice" API field to figure it out. We just look at the "Status" field, knowing how it is generated.
        See: https://github.com/docker/docker/blob/v1.6.2/daemon/state.go#L35
        """
        return container["Status"].startswith("Up") or container["Status"].startswith("Restarting")

    def _get_tags(self, entity=None, tag_type=None):
        """Generate the tags for a given entity (container or image) according to a list of tag names."""
        # Start with custom tags
        tags = list(self.custom_tags)

        # Collect pod names as tags on kubernetes
        if self.is_k8s() and POD_NAME_LABEL not in self.collect_labels_as_tags:
            self.collect_labels_as_tags.append(POD_NAME_LABEL)

        if entity is not None:
            pod_name = None

            # Get labels as tags
            labels = entity.get("Labels")
            if labels is not None:
                for k in self.collect_labels_as_tags:
                    if k in labels:
                        v = labels[k]
                        if k == POD_NAME_LABEL and self.is_k8s():
                            pod_name = v
                            k = "pod_name"
                            if "-" in pod_name:
                                replication_controller = "-".join(pod_name.split("-")[:-1])
                                if "/" in replication_controller:
                                    namespace, replication_controller = replication_controller.split("/", 1)
                                    tags.append("kube_namespace:%s" % namespace)

                                tags.append("kube_replication_controller:%s" % replication_controller)

                        if not v:
                            tags.append(k)
                        else:
                            tags.append("%s:%s" % (k,v))
                    if k == POD_NAME_LABEL and self.is_k8s() and k not in labels:
                        tags.append("pod_name:no_pod")

            # Get entity specific tags
            if tag_type is not None:
                tag_names = self.tag_names[tag_type]
                for tag_name in tag_names:
                    tag_value = self._extract_tag_value(entity, tag_name)
                    if tag_value is not None:
                        for t in tag_value:
                            tags.append('%s:%s' % (tag_name, str(t).strip()))

            # Add ECS tags
            if self.collect_ecs_tags:
                entity_id = entity.get("Id")
                if entity_id in self.ecs_tags:
                    ecs_tags = self.ecs_tags[entity_id]
                    tags.extend(ecs_tags)

            # Add kube labels
            if self.is_k8s():
                kube_tags = self.kube_labels.get(pod_name)
                if kube_tags:
                    tags.extend(list(kube_tags))


        return tags

    def _extract_tag_value(self, entity, tag_name):
        """Extra tag information from the API result (containers or images).
        Cache extracted tags inside the entity object.
        """
        if tag_name not in TAG_EXTRACTORS:
            self.warning("{0} isn't a supported tag".format(tag_name))
            return

        # Check for already extracted tags
        if "_tag_values" not in entity:
            entity["_tag_values"] = {}

        if tag_name not in entity["_tag_values"]:
            entity["_tag_values"][tag_name] = TAG_EXTRACTORS[tag_name](entity)

        return entity["_tag_values"][tag_name]

    def refresh_ecs_tags(self):
        ecs_config = self.client.inspect_container('ecs-agent')
        ip = ecs_config.get('NetworkSettings', {}).get('IPAddress')
        ports = ecs_config.get('NetworkSettings', {}).get('Ports')
        port = ports.keys()[0].split('/')[0] if ports else None
        ecs_tags = {}
        if ip and port:
            tasks = requests.get('http://%s:%s/v1/tasks' % (ip, port)).json()
            for task in tasks.get('Tasks', []):
                for container in task.get('Containers', []):
                    tags = ['task_name:%s' % task['Family'], 'task_version:%s' % task['Version']]
                    ecs_tags[container['DockerId']] = tags

        self.ecs_tags = ecs_tags

    def _filter_containers(self, containers):
        if not self._filtering_enabled:
            return

        self._filtered_containers = set()
        for container in containers:
            container_tags = self._get_tags(container, FILTERED)
            if self._are_tags_filtered(container_tags):
                container_name = DockerUtil.container_name_extractor(container)[0]
                self._filtered_containers.add(container_name)
                self.log.debug("Container {0} is filtered".format(container["Names"][0]))


    def _are_tags_filtered(self, tags):
        if self._tags_match_patterns(tags, self._exclude_patterns):
            if self._tags_match_patterns(tags, self._include_patterns):
                return False
            return True
        return False

    def _tags_match_patterns(self, tags, filters):
        for rule in filters:
            for tag in tags:
                if re.match(rule, tag):
                    return True
        return False

    def _is_container_excluded(self, container):
        """Check if a container is excluded according to the filter rules.

        Requires _filter_containers to run first.
        """
        container_name = DockerUtil.container_name_extractor(container)[0]
        return container_name in self._filtered_containers

    def _report_container_size(self, containers_by_id):
        for container in containers_by_id.itervalues():
            if self._is_container_excluded(container):
                continue

            tags = self._get_tags(container, PERFORMANCE)
            m_func = FUNC_MAP[GAUGE][self.use_histogram]
            if "SizeRw" in container:

                m_func(self, 'docker.container.size_rw', container['SizeRw'],
                    tags=tags)
            if "SizeRootFs" in container:
                m_func(
                    self, 'docker.container.size_rootfs', container['SizeRootFs'],
                    tags=tags)

    def _report_image_size(self, images):
        for image in images:
            tags = self._get_tags(image, IMAGE)
            if 'VirtualSize' in image:
                self.gauge('docker.image.virtual_size', image['VirtualSize'], tags=tags)
            if 'Size' in image:
                self.gauge('docker.image.size', image['Size'], tags=tags)

    # Performance metrics

    def _report_performance_metrics(self, containers_by_id):

        containers_without_proc_root = []
        for container in containers_by_id.itervalues():
            if self._is_container_excluded(container) or not self._is_container_running(container):
                continue

            tags = self._get_tags(container, PERFORMANCE)
            self._report_cgroup_metrics(container, tags)
            if "_proc_root" not in container:
                containers_without_proc_root.append(DockerUtil.container_name_extractor(container)[0])
                continue
            self._report_net_metrics(container, tags)

        if containers_without_proc_root:
            message = "Couldn't find pid directory for container: {0}. They'll be missing network metrics".format(
                ",".join(containers_without_proc_root))
            if not self.is_k8s():
                self.warning(message)
            else:
                # On kubernetes, this is kind of expected. Network metrics will be collected by the kubernetes integration anyway
                self.log.debug(message)


    def _report_cgroup_metrics(self, container, tags):
        try:
            for cgroup in CGROUP_METRICS:
                stat_file = self._get_cgroup_file(cgroup["cgroup"], container['Id'], cgroup['file'])
                stats = self._parse_cgroup_file(stat_file)
                if stats:
                    for key, (dd_key, metric_func) in cgroup['metrics'].iteritems():
                        metric_func = FUNC_MAP[metric_func][self.use_histogram]
                        if key in stats:
                            metric_func(self, dd_key, int(stats[key]), tags=tags)

                    # Computed metrics
                    for mname, (key_list, fct, metric_func) in cgroup.get('to_compute', {}).iteritems():
                        values = [stats[key] for key in key_list if key in stats]
                        if len(values) != len(key_list):
                            self.log.debug("Couldn't compute {0}, some keys were missing.".format(mname))
                            continue
                        value = fct(*values)
                        metric_func = FUNC_MAP[metric_func][self.use_histogram]
                        if value is not None:
                            metric_func(self, mname, value, tags=tags)

        except MountException as ex:
            if self.cgroup_listing_retries > MAX_CGROUP_LISTING_RETRIES:
                raise ex
            else:
                self.warning("Couldn't find the cgroup files. Skipping the CGROUP_METRICS for now."
                             "Will retry {0} times before failing.".format(MAX_CGROUP_LISTING_RETRIES - self.cgroup_listing_retries))
                self.cgroup_listing_retries += 1
        else:
            self.cgroup_listing_retries = 0

    def _report_net_metrics(self, container, tags):
        """Find container network metrics by looking at /proc/$PID/net/dev of the container process."""
        if self._disable_net_metrics:
            self.log.debug("Network metrics are disabled. Skipping")
            return

        proc_net_file = os.path.join(container['_proc_root'], 'net/dev')
        try:
            with open(proc_net_file, 'r') as fp:
                lines = fp.readlines()
                """Two first lines are headers:
                Inter-|   Receive                                                |  Transmit
                 face |bytes    packets errs drop fifo frame compressed multicast|bytes    packets errs drop fifo colls carrier compressed
                """
                for l in lines[2:]:
                    cols = l.split(':', 1)
                    interface_name = str(cols[0]).strip()
                    if interface_name == 'eth0':
                        x = cols[1].split()
                        m_func = FUNC_MAP[RATE][self.use_histogram]
                        m_func(self, "docker.net.bytes_rcvd", long(x[0]), tags)
                        m_func(self, "docker.net.bytes_sent", long(x[8]), tags)
                        break
        except Exception, e:
            # It is possible that the container got stopped between the API call and now
            self.warning("Failed to report IO metrics from file {0}. Exception: {1}".format(proc_net_file, e))

    def _process_events(self, containers_by_id):
        if self.collect_events is False:
            # Crawl events for service discovery only
            self._get_events()
            return
        try:
            api_events = self._get_events()
            aggregated_events = self._pre_aggregate_events(api_events, containers_by_id)
            events = self._format_events(aggregated_events, containers_by_id)
        except (socket.timeout, urllib2.URLError):
            self.warning('Timeout when collecting events. Events will be missing.')
            return
        except Exception, e:
            self.warning("Unexpected exception when collecting events: {0}. "
                         "Events will be missing".format(e))
            return

        for ev in events:
            self.log.debug("Creating event: %s" % ev['msg_title'])
            self.event(ev)

    def _get_events(self):
        """Get the list of events."""
        now = int(time.time())
        events = self.docker_util.get_events(self._last_event_collection_ts, now)
        self._last_event_collection_ts = now
<<<<<<< HEAD
        if should_reload_conf and self._service_discovery:
            self.agentConfig['reload_check_configs'] = True
=======
>>>>>>> baae1bfb
        return events

    def _pre_aggregate_events(self, api_events, containers_by_id):
        # Aggregate events, one per image. Put newer events first.
        events = defaultdict(deque)
        for event in api_events:
            # Skip events related to filtered containers
            container = containers_by_id.get(event['id'])
            if container is not None and self._is_container_excluded(container):
                self.log.debug("Excluded event: container {0} status changed to {1}".format(
                    event['id'], event['status']))
                continue
            # Known bug: from may be missing
            if 'from' in event:
                events[event['from']].appendleft(event)
        return events

    def _format_events(self, aggregated_events, containers_by_id):
        events = []
        for image_name, event_group in aggregated_events.iteritems():
            max_timestamp = 0
            status = defaultdict(int)
            status_change = []
            container_tags = set()
            for event in event_group:
                max_timestamp = max(max_timestamp, int(event['time']))
                status[event['status']] += 1
                container_name = event['id'][:11]
                if event['id'] in containers_by_id:
                    cont = containers_by_id[event['id']]
                    container_name = DockerUtil.container_name_extractor(cont)[0]
                    container_tags.update(self._get_tags(cont, PERFORMANCE))
                    container_tags.add('container_name:%s' % container_name)

                status_change.append([container_name, event['status']])

            status_text = ", ".join(["%d %s" % (count, st) for st, count in status.iteritems()])
            msg_title = "%s %s on %s" % (image_name, status_text, self.hostname)
            msg_body = (
                "%%%\n"
                "{image_name} {status} on {hostname}\n"
                "```\n{status_changes}\n```\n"
                "%%%"
            ).format(
                image_name=image_name,
                status=status_text,
                hostname=self.hostname,
                status_changes="\n".join(
                    ["%s \t%s" % (change[1].upper(), change[0]) for change in status_change])
            )
            events.append({
                'timestamp': max_timestamp,
                'host': self.hostname,
                'event_type': EVENT_TYPE,
                'msg_title': msg_title,
                'msg_text': msg_body,
                'source_type_name': EVENT_TYPE,
                'event_object': 'docker:%s' % image_name,
                'tags': list(container_tags)
            })

        return events

    # Cgroups

    def _get_cgroup_file(self, cgroup, container_id, filename):
        """Find a specific cgroup file, containing metrics to extract."""
        params = {
            "mountpoint": self._mountpoints[cgroup],
            "id": container_id,
            "file": filename,
        }

        return DockerUtil.find_cgroup_filename_pattern(self._mountpoints, container_id) % (params)

    def _parse_cgroup_file(self, stat_file):
        """Parse a cgroup pseudo file for key/values."""
        self.log.debug("Opening cgroup file: %s" % stat_file)
        try:
            with open(stat_file, 'r') as fp:
                if 'blkio' in stat_file:
                    return self._parse_blkio_metrics(fp.read().splitlines())
                else:
                    return dict(map(lambda x: x.split(' ', 1), fp.read().splitlines()))
        except IOError:
            # It is possible that the container got stopped between the API call and now
            self.log.info("Can't open %s. Metrics for this container are skipped." % stat_file)

    def _parse_blkio_metrics(self, stats):
        """Parse the blkio metrics."""
        metrics = {
            'io_read': 0,
            'io_write': 0,
        }
        for line in stats:
            if 'Read' in line:
                metrics['io_read'] += int(line.split()[2])
            if 'Write' in line:
                metrics['io_write'] += int(line.split()[2])
        return metrics

    # proc files
    def _crawl_container_pids(self, container_dict):
        """Crawl `/proc` to find container PIDs and add them to `containers_by_id`."""
        proc_path = os.path.join(self._docker_root, 'proc')
        pid_dirs = [_dir for _dir in os.listdir(proc_path) if _dir.isdigit()]

        if len(pid_dirs) == 0:
            self.warning("Unable to find any pid directory in {0}. "
                "If you are running the agent in a container, make sure to "
                'share the volume properly: "/proc:/host/proc:ro". '
                "See https://github.com/DataDog/docker-dd-agent/blob/master/README.md for more information. "
                "Network metrics will be missing".format(proc_path))
            self._disable_net_metrics = True
            return container_dict

        self._disable_net_metrics = False

        for folder in pid_dirs:

            try:
                path = os.path.join(proc_path, folder, 'cgroup')
                with open(path, 'r') as f:
                    content = [line.strip().split(':') for line in f.readlines()]
            except IOError, e:
                #  Issue #2074
                self.log.debug("Cannot read %s, "
                               "process likely raced to finish : %s" %
                               (path, str(e)))
            except Exception, e:
                self.warning("Cannot read %s : %s" % (path, str(e)))
                continue

            try:
                for line in content:
                    if line[1] in ('cpu,cpuacct', 'cpuacct,cpu', 'cpuacct') and 'docker' in line[2]:
                        cpuacct = line[2]
                        break
                else:
                    continue

                match = CONTAINER_ID_RE.search(cpuacct)
                if match:
                    container_id = match.group(0)
                    if container_id not in container_dict:
                        self.log.debug("Container %s not in container_dict, it's likely excluded", container_id)
                        continue
                    container_dict[container_id]['_pid'] = folder
                    container_dict[container_id]['_proc_root'] = os.path.join(proc_path, folder)
            except Exception, e:
                self.warning("Cannot parse %s content: %s" % (path, str(e)))
                continue
        return container_dict<|MERGE_RESOLUTION|>--- conflicted
+++ resolved
@@ -577,11 +577,6 @@
         now = int(time.time())
         events = self.docker_util.get_events(self._last_event_collection_ts, now)
         self._last_event_collection_ts = now
-<<<<<<< HEAD
-        if should_reload_conf and self._service_discovery:
-            self.agentConfig['reload_check_configs'] = True
-=======
->>>>>>> baae1bfb
         return events
 
     def _pre_aggregate_events(self, api_events, containers_by_id):
