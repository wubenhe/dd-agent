--- conflicted
+++ resolved
@@ -15,10 +15,15 @@
 DEFAULT_MAX_SLOW_ENTRIES = 128
 MAX_SLOW_ENTRIES_KEY = "slowlog-max-len"
 
+REPL_KEY = 'master_link_status'
+LINK_DOWN_KEY = 'master_link_down_since_seconds'
+
 class Redis(AgentCheck):
     db_key_pattern = re.compile(r'^db\d+')
     slave_key_pattern = re.compile(r'^slave\d+')
     subkeys = ['keys', 'expires']
+
+    
 
     SOURCE_TYPE_NAME = 'redis'
 
@@ -230,22 +235,11 @@
                             self.warning("{0} key not found in redis".format(key))
                         self.gauge('redis.key.length', 0, tags=key_tags)
 
-<<<<<<< HEAD
+
         self._check_replication(info, tags)
 
     def _check_replication(self, info, tags):
-        status_key = 'master_link_status'
-        if status_key in info:
-            if info[status_key] == 'up':
-                status = AgentCheck.OK
-                down_seconds = 0
-            else:
-                status = AgentCheck.CRITICAL
-                down_seconds = info['master_link_down_since_seconds']
-
-            self.service_check('custom_check.redis.replication.master_link_status', status, tags=tags)
-            self.gauge('redis.replication.master_link_down_since_seconds', down_seconds, tags=tags)
-=======
+
         # Save the replication delay for each slave
         for key in info:
             if self.slave_key_pattern.match(key) and isinstance(info[key], dict):
@@ -260,7 +254,18 @@
                             slave_tags.append('slave_{0}:{1}'.format(slave_tag, info[key][slave_tag]))
                     slave_tags.append('slave_id:%s' % key.lstrip('slave'))
                     self.gauge('redis.replication.delay', delay, tags=slave_tags)
-    
+
+        if REPL_KEY in info:
+            if info[REPL_KEY] == 'up':
+                status = AgentCheck.OK
+                down_seconds = 0
+            else:
+                status = AgentCheck.CRITICAL
+                down_seconds = info[LINK_DOWN_KEY]
+
+            self.service_check('redis.replication.master_link_status', status, tags=tags)
+            self.gauge('redis.replication.master_link_down_since_seconds', down_seconds, tags=tags)
+
 
     def _check_slowlog(self, instance, custom_tags):
         """Retrieve length and entries from Redis' SLOWLOG
@@ -313,7 +318,6 @@
             self.histogram('redis.slowlog.micros', value, tags=tags + [command_tag])
 
         self.last_timestamp_seen[ts_key] = max_ts
->>>>>>> 8fb5a060
 
     def check(self, instance):
         if ("host" not in instance or "port" not in instance) and "unix_socket_path" not in instance:
