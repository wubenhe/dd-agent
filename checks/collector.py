--- conflicted
+++ resolved
@@ -371,13 +371,8 @@
         }
 
         # Include system stats on first postback
-<<<<<<< HEAD
         if start_event and self._is_first_run():
-            payload['systemStats'] = self.agentConfig.get('systemStats', {})
-=======
-        if self._is_first_run():
             payload['systemStats'] = self.agentConfig.get('system_stats', {})
->>>>>>> 52a1ee7c
             # Also post an event in the newsfeed
             payload['events']['System'] = [{'api_key': self.agentConfig['api_key'],
                                  'host': payload['internalHostname'],
