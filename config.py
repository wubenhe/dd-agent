--- conflicted
+++ resolved
@@ -131,12 +131,8 @@
             agentConfig['dd_url'] = config.get('Main', 'dd_url')
         if agentConfig['dd_url'].endswith('/'):
             agentConfig['dd_url'] = agentConfig['dd_url'][:-1]
-<<<<<<< HEAD
         
-=======
-
->>>>>>> a230df0d
-        # Whether also to send to Pup
+		# Whether also to send to Pup
         if config.has_option('Main', 'use_pup'):
             agentConfig['use_pup'] = config.get('Main', 'use_pup').lower() in ("yes", "true")
         else:
