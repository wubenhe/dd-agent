#!/usr/bin/env sh
BASEDIR=$(dirname $0)
cd "$BASEDIR/.."

. venv/bin/activate

SUPERVISOR_NOT_RUNNING="Supervisor is not running"
SUPERVISOR_CONF_FILE='supervisord/supervisord.conf'
SOCK_FILE='supervisord/agent-supervisor.sock'
action=$1

if [ ! -n "$action" ]; then
    action="start"
fi

supervisor_running() {
    # Returns true if the supervisor is running, and false if not.
    # We check if the supervisor is running by checking if
    # SOCK_FILE exists.
    [ -e $SOCK_FILE ]
}

execute_if_supervisor_running() {
    # Executes `supervisord -c $SUPERVISOR_CONF_FILE $*`
    # if the supervisor is running.
    if supervisor_running; then
        supervisorctl -c $SUPERVISOR_CONF_FILE "$*"
        return $?
    else
        echo $SUPERVISOR_NOT_RUNNING
        return 0
    fi
}

check_agent_status() {


    # First, we check if supervisor is running:
    if ! supervisor_running; then
        echo $SUPERVISOR_NOT_RUNNING
        return 1
    else
        # Next, we check if supervisor is running all the datadog processes:

        # Check the number of datadog processes supervisor is
        # currently controlling, and make sure that it's the
        # same as the number of programs specified in the
        # supervisor config file:
        status_output=$(supervisorctl -c $SUPERVISOR_CONF_FILE status)
        datadog_supervisor_processes=$(echo "$status_output" |
                                       grep -v pup |
                                       grep 'datadog-agent' |
                                       grep -c RUNNING)
        supervisor_config_programs=$(grep -v pup $SUPERVISOR_CONF_FILE |
                                     grep -c '\[program:')

        echo "$status_output"
        if [ "$datadog_supervisor_processes" -ne "$supervisor_config_programs" ]; then
            echo "Supervisor is NOT running all child processes"
            return 1
        else
            echo "Supervisor is running all child processes"
            return 0
        fi
    fi
}

case $action in
<<<<<<< HEAD
  start)
    supervisorctl -c supervisord/supervisord.conf start all
  ;;

  stop)
    supervisorctl -c supervisord/supervisord.conf stop all
  ;;

  restart)
    supervisorctl -c supervisord/supervisord.conf restart all
  ;;

  status)
    supervisorctl -c supervisord/supervisord.conf status
  ;;

  info)
    shift # shift to pass the remaining arguments to agent/agent.py info
    python agent/agent.py info $@
    python agent/dogstatsd.py info
    python agent/ddagent.py info
    python agent/bernard.py info
  ;;
esac
=======
    start)
        if supervisor_running; then
            echo "Supervisor is already running"
            exit 0
        else
            echo "Starting supervisor"
            supervisord -c $SUPERVISOR_CONF_FILE
            # Since the above command currently runs in the foreground, we don't
            # have to worry about checking the status of the Agent and setting
            # an exit code here.
        fi
        ;;

    stop)
        execute_if_supervisor_running stop all
        exit $?
        ;;

    restart)
        # FIXME: This command won't do anything if the supervisor isn't running.
        # The restart command should just call stop and then start so it doesn't
        # rely on the supervisor running. Once we stop starting the Agent in the
        # foreground we should fix this.
        execute_if_supervisor_running restart all
        exit $?
        ;;

    status)
        check_agent_status
        exit $?
        ;;

    info)
        shift # shift to pass the remaining arguments to agent/agent.py info.
              # Currently only agent.py takes additional arguments
        python agent/agent.py info $@
        RETURN_VALUE=$?
        python agent/dogstatsd.py info
        RETURN_VALUE=$(($RETURN_VALUE || $?))
        python agent/ddagent.py info
        RETURN_VALUE=$(($RETURN_VALUE || $?))
        exit $RETURN_VALUE
        ;;

    *)
        echo "Usage: $0 {start|stop|restart|info|status}"
        exit 2
        ;;
esac
>>>>>>> 4715cbdc
<|MERGE_RESOLUTION|>--- conflicted
+++ resolved
@@ -66,32 +66,6 @@
 }
 
 case $action in
-<<<<<<< HEAD
-  start)
-    supervisorctl -c supervisord/supervisord.conf start all
-  ;;
-
-  stop)
-    supervisorctl -c supervisord/supervisord.conf stop all
-  ;;
-
-  restart)
-    supervisorctl -c supervisord/supervisord.conf restart all
-  ;;
-
-  status)
-    supervisorctl -c supervisord/supervisord.conf status
-  ;;
-
-  info)
-    shift # shift to pass the remaining arguments to agent/agent.py info
-    python agent/agent.py info $@
-    python agent/dogstatsd.py info
-    python agent/ddagent.py info
-    python agent/bernard.py info
-  ;;
-esac
-=======
     start)
         if supervisor_running; then
             echo "Supervisor is already running"
@@ -133,6 +107,8 @@
         RETURN_VALUE=$(($RETURN_VALUE || $?))
         python agent/ddagent.py info
         RETURN_VALUE=$(($RETURN_VALUE || $?))
+         # Show bernard info but don't fail if it's not running
+        python agent/bernard.py info
         exit $RETURN_VALUE
         ;;
 
@@ -141,4 +117,3 @@
         exit 2
         ;;
 esac
->>>>>>> 4715cbdc
